import typing

import numpy as np

from pymia.data import subjectfile as subj
import pymia.data.transformation as tfm
import pymia.data.conversion as conv
import pymia.data.definition as defs
from . import callback as cb
from . import fileloader as load


def default_concat(data: typing.List[np.ndarray]) -> np.ndarray:
    """Default concatenation function used to combine all entries from a category (e.g. T1, T2 data from "images" category)
<<<<<<< HEAD
    in :meth:`.SubjectFileTraverser.traverse`
=======
    in :meth:`.Traverser.traverse`
>>>>>>> e81ffa42

    Args:
        data (list): List of numpy.ndarray entries to be concatenated.

    Returns:
        numpy.ndarray: Concatenated entry.
    """
    return np.stack(data, axis=-1)


class SubjectFileTraverser:

    def __init__(self, categories: typing.Union[str, typing.Tuple[str, ...]] = None):
        """Class managing the dataset creation process.

        Args:
            categories (str or tuple of str): The categories to traverse. If None, then all categories of a
                :class:`.SubjectFile` will be traversed.
        """
        if isinstance(categories, str):
            categories = (categories, )
        self.categories = categories

    def traverse(self, subject_files: typing.List[subj.SubjectFile], load=load.LoadDefault(),
                 callback: cb.Callback = None,
                 transform: tfm.Transform = None, concat_fn=default_concat):
        """Controls the actual dataset creation. It goes through the file list, loads the files,
        applies transformation to the data, and calls the callbacks to do the storing (or other stuff).

        Args:
            subject_files (list): list of :class:`SubjectFile` to be processes.
            load (callable): A load function or :class:`.Load` instance that performs the data loading
            callback (.Callback): A callback or composed (:class:`.ComposeCallback`) callback performing the storage of the
                loaded data (and other things such as logging).
            transform (.Transform): Transformation to be applied to the data after loading
                and before :meth:`Callback.on_subject` is called
            concat_fn (callable): Function that concatenates all the entries of a category
                (e.g. T1, T2 data from "images" category). Default is :func:`default_concat`.
        """
        if len(subject_files) == 0:
            raise ValueError('No files')
        if not isinstance(subject_files[0], subj.SubjectFile):
            raise ValueError('files must be of type {}'.format(subj.SubjectFile.__class__.__name__))
        if callback is None:
            raise ValueError('callback can not be None')

        if self.categories is None:
            self.categories = subject_files[0].categories

        callback_params = {defs.KEY_SUBJECT_FILES: subject_files}
        for category in self.categories:
            callback_params.setdefault(defs.KEY_CATEGORIES, []).append(category)
            callback_params[defs.KEY_PLACEHOLDER_NAMES.format(category)] = self._get_names(subject_files, category)
        callback.on_start(callback_params)

        # looping over the subject files and calling callbacks
        for subject_index, subject_file in enumerate(subject_files):
            transform_params = {defs.KEY_SUBJECT_INDEX: subject_index}
            for category in self.categories:

                category_list = []
                category_property = None  # type: conv.ImageProperties
                for id_, file_path in subject_file.categories[category].entries.items():
                    np_data, data_property = load(file_path, id_, category, subject_file.subject)
                    category_list.append(np_data)
                    if category_property is None:  # only required once
                        category_property = data_property

                category_data = concat_fn(category_list)
                transform_params[category] = category_data
                transform_params[defs.KEY_PLACEHOLDER_PROPERTIES.format(category)] = category_property

            if transform:
                transform_params = transform(transform_params)

            callback.on_subject({**transform_params, **callback_params})

        callback.on_end(callback_params)

    @staticmethod
    def _get_names(subject_files: typing.List[subj.SubjectFile], category: str) -> list:
        names = subject_files[0].categories[category].entries.keys()
        if not all(s.categories[category].entries.keys() == names for s in subject_files):
            raise ValueError('Inconsistent {} identifiers in the subject list'.format(category))
        return list(names)<|MERGE_RESOLUTION|>--- conflicted
+++ resolved
@@ -1,3 +1,4 @@
+import abc
 import typing
 
 import numpy as np
@@ -12,11 +13,7 @@
 
 def default_concat(data: typing.List[np.ndarray]) -> np.ndarray:
     """Default concatenation function used to combine all entries from a category (e.g. T1, T2 data from "images" category)
-<<<<<<< HEAD
     in :meth:`.SubjectFileTraverser.traverse`
-=======
-    in :meth:`.Traverser.traverse`
->>>>>>> e81ffa42
 
     Args:
         data (list): List of numpy.ndarray entries to be concatenated.
