import abc
import typing as t

import numpy as np
import torch


# follows the principle of torchvision transform
class Transform(metaclass=abc.ABCMeta):
    @abc.abstractmethod
    def __call__(self, sample: dict) -> dict:
        pass


class ComposeTransform(Transform):

    def __init__(self, transforms: t.Iterable[Transform]) -> None:
        self.transforms = transforms

    def __call__(self, sample: dict) -> dict:
        for t in self.transforms:
            sample = t(sample)
        return sample


class IntensityRescale(Transform):

    def __init__(self, lower, upper, loop_axis=None, entries=('images',)) -> None:
        super().__init__()
        self.lower = lower
        self.upper = upper
        self.loop_axis = loop_axis
        self.entries = entries

    def __call__(self, sample: dict) -> dict:
        for entry in self.entries:
            if entry not in sample:
                continue

            np_entry = _check_and_return(sample[entry], np.ndarray)
            if self.loop_axis is None:
                np_entry = self._normalize(np_entry, self.lower, self.upper)
            else:
                slicing = [slice(None) for _ in range(np_entry.ndim)]
                for i in range(np_entry.shape[self.loop_axis]):
                    slicing[self.loop_axis] = i
                    np_entry[slicing] = self._normalize(np_entry[slicing], self.lower, self.upper)

            sample[entry] = np_entry
        return sample

    @staticmethod
    def _normalize(arr: np.ndarray, lower, upper):
        min_, max_ = arr.min(), arr.max()
        if min_ == max_:
            raise ValueError('cannot normalize when min == max')
        arr = (arr - min_) / (max_ - min_) * (upper - lower) + lower
        return arr


class IntensityNormalization(Transform):

    def __init__(self, loop_axis=None, entries=('images',), cast_to=np.float32) -> None:
        super().__init__()
        self.loop_axis = loop_axis
        self.entries = entries
        self.cast_to = cast_to

    def __call__(self, sample: dict) -> dict:
        for entry in self.entries:
            if entry not in sample:
                continue

            np_entry = _check_and_return(sample[entry], np.ndarray).astype(self.cast_to)

            if self.loop_axis is None:
                np_entry = self._normalize(np_entry)
            else:
                slicing = [slice(None) for _ in range(np_entry.ndim)]
                for i in range(np_entry.shape[self.loop_axis]):
                    slicing[self.loop_axis] = i
                    np_entry[slicing] = self._normalize(np_entry[slicing])
            sample[entry] = np_entry
        return sample

    @staticmethod
    def _normalize(arr: np.ndarray):
        return (arr - arr.mean()) / arr.std()


class ClipPercentile(Transform):

    def __init__(self, upper_percentile: float, lower_percentile: float = None, entries=('images',)) -> None:
        super().__init__()
        self.upper_percentile = upper_percentile
        self.lower_percentile = lower_percentile
        self.entries = entries

    def __call__(self, sample: dict) -> dict:
        for entry in self.entries:
            if entry not in sample:
                continue

            np_entry = _check_and_return(sample[entry], np.ndarray)

            upper_max = np.percentile(np_entry, self.upper_percentile)
            np_entry[np_entry > upper_max] = upper_max
            lower_max = np.percentile(np_entry, self.lower_percentile)
            np_entry[np_entry < lower_max] = lower_max

            sample[entry] = np_entry
        return sample


class Relabel(Transform):

    def __init__(self, label_changes: t.Dict[int, int], entries=('labels',)) -> None:
        super().__init__()
        self.label_changes = label_changes
        self.entries = entries

    def __call__(self, sample: dict) -> dict:
        for entry in self.entries:
            if entry not in sample:
                continue
            np_entry = _check_and_return(sample[entry], np.ndarray)
            for new_label, old_label in self.label_changes.items():
                np_entry[np_entry == old_label] = new_label
            sample[entry] = np_entry
        return sample


class ToTorchTensor(Transform):

    def __init__(self, entries=('images', 'labels')) -> None:
        super().__init__()
        self.entries = entries

    def __call__(self, sample: dict) -> dict:
        for entry in self.entries:
            if entry not in sample:
                continue

            np_entry = _check_and_return(sample[entry], np.ndarray)
            sample[entry] = torch.from_numpy(np_entry)
        return sample


class Permute(Transform):

    def __init__(self, permutation: tuple, entries=('images', 'labels')) -> None:
        super().__init__()
        self.permutation = permutation
        self.entries = entries

    def __call__(self, sample: dict) -> dict:
        for entry in self.entries:
            if entry not in sample:
                continue
            np_entry = _check_and_return(sample[entry], np.ndarray)
            sample[entry] = np.transpose(np_entry, self.permutation)
        return sample


class Squeeze(Transform):

    def __init__(self, entries=('images', 'labels')) -> None:
        super().__init__()
        self.entries = entries

    def __call__(self, sample: dict) -> dict:
        for entry in self.entries:
            if entry not in sample:
                continue

            np_entry = _check_and_return(sample[entry], np.ndarray)
            sample[entry] = np_entry.squeeze()
        return sample


<<<<<<< HEAD
class SizeCorrection(Transform):
    """Size correction transformation.

    Corrects the size, i.e. shape, of an array to a given reference shape.
    """

    def __init__(self, shape: t.Tuple[None, int], pad_value: int=0, entries=('images', 'labels')) -> None:
        """Initializes a new instance of the SizeCorrection class.

        Args:
            shape (tuple of ints): The reference shape in NumPy format, i.e. z-, y-, x-order. To not correct an axis
                dimension, set the axis value to None.
            pad_value (int): The value to set the padded values of the array.
            entries ():
        """
        super().__init__()
        self.entries = entries
        self.shape = shape
        self.pad_value = pad_value

    def __call__(self, sample: dict) -> dict:
        for entry in self.entries:
            if entry not in sample:
                continue

            np_entry = _check_and_return(sample[entry], np.ndarray)
            if not len(self.shape) <= len(np_entry.shape):
                raise ValueError('Shape dimension needs to be less or equal to {}'.format(len(np_entry.shape)))

            for idx, size in enumerate(self.shape):
                if size is not None and size < np_entry.shape[idx]:
                    # crop current dimension
                    before = (np_entry.shape[idx] - size) // 2
                    after = np_entry.shape[idx] - (np_entry.shape[idx] - size) // 2 + ((np_entry.shape[idx] - size) % 2)
                    slicing = [slice(None)] * np_entry.ndim
                    slicing[idx] = slice(before, after)
                    np_entry = np_entry[slicing]
                elif size is not None and size > np_entry.shape[idx]:
                    # pad current dimension
                    before = (size - np_entry.shape[idx]) // 2
                    after = (size - np_entry.shape[idx]) // 2 + ((size - np_entry.shape[idx]) % 2)
                    pad_width = [(0, 0)] * np_entry.ndim
                    pad_width[idx] = (before, after)
                    np_entry = np.pad(np_entry, pad_width, mode='constant', constant_values=self.pad_value)

            sample[entry] = np_entry

        return sample


# todo: move to Transform class (or remove _) since using this function outside of module
# shows "Access to protected member of module" in PyCharm
=======
>>>>>>> e9637a83
def _check_and_return(obj, type_):
    if not isinstance(obj, type_):
        raise ValueError("entry must be '{}'".format(type_.__name__))
    return obj<|MERGE_RESOLUTION|>--- conflicted
+++ resolved
@@ -178,7 +178,6 @@
         return sample
 
 
-<<<<<<< HEAD
 class SizeCorrection(Transform):
     """Size correction transformation.
 
@@ -229,10 +228,6 @@
         return sample
 
 
-# todo: move to Transform class (or remove _) since using this function outside of module
-# shows "Access to protected member of module" in PyCharm
-=======
->>>>>>> e9637a83
 def _check_and_return(obj, type_):
     if not isinstance(obj, type_):
         raise ValueError("entry must be '{}'".format(type_.__name__))
