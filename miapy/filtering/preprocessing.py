"""Enables the enhancement of images before their use with other algorithms."""
import SimpleITK as sitk
from miapy.filtering.filter import IFilter, IFilterParams
<<<<<<< HEAD
import subprocess
import tempfile
from os import path
import os
from scipy.interpolate.interpolate import interp1d
=======
>>>>>>> 45d03b3f


class BiasFieldCorrectorParams(IFilterParams):
    """
    Bias field correction filter parameters.
    """

    def __init__(self, mask: sitk.Image):
        """
        Initializes a new instance of the BiasFieldCorrectorParams class.

        :param mask: A mask image (0=background; 1=mask).

        Example:
        To generate a default mask use Otsu's thresholding:
        >>> sitk.OtsuThreshold( image, 0, 1, 200 )
        """
        self.mask = mask


class BiasFieldCorrector(IFilter):
    """
    Represents a bias field correction filter.
    """
    def __init__(self, shrink_factor=1, convergence_threshold=0.001, max_iterations=(50, 50, 50, 50),
                 fullwidth_at_halfmax = 0.15, fiter_noise=0.01, histogram_bins=200, control_points=(4,4,4),
                 spline_order=3):
        """
        Initializes a new instance of the BiasFieldCorrector class.

        :param shrink_factor:
        :param convergence_threshold:
        :param max_iterations:
        :param fullwidth_at_halfmax:
        :param fiter_noise:
        :param histogram_bins:
        :param control_points:
        :param spline_order:
        """
        super().__init__()
        self.shrink_factor = shrink_factor
        self.convergence_threshold = convergence_threshold
        self.max_iterations = max_iterations
        self.fullwidth_at_halfmax = fullwidth_at_halfmax
        self.filter_noise = fiter_noise
        self.histogram_bins = histogram_bins
        self.control_points = control_points
        self.spline_order = spline_order

    def execute(self, image: sitk.Image, params: BiasFieldCorrectorParams=None) -> sitk.Image:
        """
        Executes a bias field correction on an image.

        :param image: The image.
        :param params: The bias field correction filter parameters.
        :return: The bias field corrected image.
        """

        mask = params.mask if params is not None else sitk.OtsuThreshold(image, 0, 1, 200)
        if self.shrink_factor > 1:
            raise ValueError('shrinking is not supported yet')
        return sitk.N4BiasFieldCorrection(image, mask, self.convergence_threshold, self.max_iterations,
                                          self.fullwidth_at_halfmax, self.filter_noise, self.histogram_bins,
                                          self.control_points, self.spline_order)

    def __str__(self):
        """
        Gets a nicely printable string representation.

        :return: String representation.
        """
        return 'BiasFieldCorrector:\n' \
               ' shrink_factor:            {self.shrink_factor}\n' \
               ' convergence_threshold:    {self.convergence_threshold}\n' \
               ' max_iterations:           {self.max_iterations}\n' \
               ' fullwidth_at_halfmax:     {self.fullwidth_at_halfmax}\n' \
               ' filter_noise:             {self.filter_noise}\n' \
               ' histogram_bins:           {self.histogram_bins}\n' \
               ' control_points:           {self.control_points}\n' \
               ' spline_order:             {self.spline_order}\n' \
            .format(self=self)


class GradientAnisotropicDiffusion(IFilter):
    """
    Represents a gradient anisotropic diffusion filter.
    """
    def __init__(self,
                 time_step: float=0.125,
                 conductance: int=3,
                 conductance_scaling_update_interval: int=1,
                 no_iterations: int=5):
        """
        Initializes a new instance of the GradientAnisotropicDiffusion class.

        :param time_step: 
        :param conductance: (the higher the smoother the edges).
        :param conductance_scaling_update_interval: 
        :param no_iterations: 
        """
        super().__init__()
        self.time_step = time_step
        self.conductance = conductance
        self.conductance_scaling_update_interval = conductance_scaling_update_interval
        self.no_iterations = no_iterations

    def execute(self, image: sitk.Image, params: IFilterParams=None) -> sitk.Image:
        """
        Executes a gradient anisotropic diffusion on an image.

        :param image: The image.
        :param params: The gradient anisotropic diffusion filter parameters.
        :return: The smoothed image.
        """
        return sitk.GradientAnisotropicDiffusion(sitk.Cast(image, sitk.sitkFloat32),
                                                 self.time_step,
                                                 self.conductance,
                                                 self.conductance_scaling_update_interval,
                                                 self.no_iterations)

    def __str__(self):
        """
        Gets a nicely printable string representation.

        :return: String representation.
        """
        return 'GradientAnisotropicDiffusion:\n' \
               ' time_step:                           {self.time_step}\n' \
               ' conductance:                         {self.conductance}\n' \
               ' conductance_scaling_update_interval: {self.conductance_scaling_update_interval}\n' \
               ' no_iterations:                       {self.no_iterations}\n' \
            .format(self=self)


class RescaleIntensity(IFilter):
    """
    Represents a rescale intensity filter.
    """
    def __init__(self, min_intensity, max_intensity):
        """
        Initializes a new instance of the RescaleIntensity class.

        :param min_intensity: The min intensity value.
        :param max_intensity: The max intensity value.
        """
        super().__init__()
        self.min_intensity = min_intensity
        self.max_intensity = max_intensity

    def execute(self, image: sitk.Image, params: IFilterParams=None) -> sitk.Image:
        """
        Executes an intensity rescaling on an image.

        :param image: The image.
        :param params: The intensity rescaling filter parameters (None since no parameters are used).
        :return: The intensity rescaled image.
        """

        return sitk.RescaleIntensity(image, self.min_intensity, self.max_intensity)

    def __str__(self):
        """
        Gets a nicely printable string representation.

        :return: String representation.
        """
        return 'RescaleIntensity:\n' \
               ' min_intensity: {self.min_intensity}\n' \
               ' max_intensity: {self.max_intensity}\n' \
            .format(self=self)


class HistogramMatcherParams(IFilterParams):
    """
    Histogram matching filter parameters.
    """

    def __init__(self, reference_image: sitk.Image):
        """Initializes a new instance of the HistogramMatcherParams class.

        Args:
            reference_image (sitk.Image): Reference image for the matching.
        """
        self.reference_image = reference_image


class HistogramMatcher(IFilter):
    """A method to align the intensity ranges of images."""

    def __init__(self, histogram_levels=256, match_points=1, threshold_mean_intensity=True):
        """Initializes a new instance of the HistogramMatcher class.

        Args:
            histogram_levels (int): Number of histogram levels.
            match_points (int): Number of match points.
            threshold_mean_intensity (bool): Threshold at mean intensity.
        """
        super().__init__()
        self.histogram_levels = histogram_levels
        self.match_points = match_points
        self.threshold_mean_intensity = threshold_mean_intensity

    def execute(self, image: sitk.Image, params: HistogramMatcherParams = None) -> sitk.Image:
        """Matches the image intensity histogram to a reference.

        Args:
            image (sitk.Image): The image.
            params (IFilterParams): The parameters.

        Returns:
            sitk.Image: The filtered image.
        """
        if params is None:
            raise ValueError('Parameter with reference image is required')

        return sitk.HistogramMatching(image, params.reference_image, self.histogram_levels, self.match_points,
                                      self.threshold_mean_intensity)

    def __str__(self):
        """Gets a printable string representation.

        Returns:
            str: String representation.
        """
        return 'HistogramMatcher:\n' \
               ' histogram_levels:           {self.histogram_levels}\n' \
               ' match_points:               {self.match_points}\n' \
               ' threshold_mean_intensity:   {self.threshold_mean_intensity}\n' \
            .format(self=self)<|MERGE_RESOLUTION|>--- conflicted
+++ resolved
@@ -1,14 +1,7 @@
 """Enables the enhancement of images before their use with other algorithms."""
 import SimpleITK as sitk
+
 from miapy.filtering.filter import IFilter, IFilterParams
-<<<<<<< HEAD
-import subprocess
-import tempfile
-from os import path
-import os
-from scipy.interpolate.interpolate import interp1d
-=======
->>>>>>> 45d03b3f
 
 
 class BiasFieldCorrectorParams(IFilterParams):
